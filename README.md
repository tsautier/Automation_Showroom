# Automation_Showroom
<!-- ALL-CONTRIBUTORS-BADGE:START - Do not remove or modify this section -->
[![All Contributors](https://img.shields.io/badge/all_contributors-1-orange.svg?style=flat-square)](#contributors-)
<!-- ALL-CONTRIBUTORS-BADGE:END -->

This repository present example of automation  around WALLIX Products ( Terraform, python, etc.)

<<<<<<< HEAD
<!-- ALL-CONTRIBUTORS-LIST:START - Do not remove or modify this section -->
<!-- prettier-ignore-start -->
<!-- markdownlint-disable -->
=======
## Contributors ✨

Thanks goes to these wonderful people ([emoji key](https://allcontributors.org/docs/en/emoji-key)):

<!-- ALL-CONTRIBUTORS-LIST:START - Do not remove or modify this section -->
<!-- prettier-ignore-start -->
<!-- markdownlint-disable -->
<table>
  <tbody>
    <tr>
      <td align="center" valign="top" width="14.28%"><a href="https://github.com/bsimonWallix"><img src="https://avatars.githubusercontent.com/u/130672981?v=4?s=100" width="100px;" alt="bsimon-wallix"/><br /><sub><b>bsimon-wallix</b></sub></a><br /><a href="https://github.com/wallix/Automation_Showroom/commits?author=bsimonWallix" title="Code">💻</a> <a href="https://github.com/wallix/Automation_Showroom/commits?author=bsimonWallix" title="Tests">⚠️</a> <a href="https://github.com/wallix/Automation_Showroom/pulls?q=is%3Apr+reviewed-by%3AbsimonWallix" title="Reviewed Pull Requests">👀</a></td>
    </tr>
  </tbody>
</table>
>>>>>>> e6e415c3

<!-- markdownlint-restore -->
<!-- prettier-ignore-end -->

<<<<<<< HEAD
<!-- ALL-CONTRIBUTORS-LIST:END -->
=======
<!-- ALL-CONTRIBUTORS-LIST:END -->

This project follows the [all-contributors](https://github.com/all-contributors/all-contributors) specification. Contributions of any kind welcome!
>>>>>>> e6e415c3
<|MERGE_RESOLUTION|>--- conflicted
+++ resolved
@@ -5,11 +5,6 @@
 
 This repository present example of automation  around WALLIX Products ( Terraform, python, etc.)
 
-<<<<<<< HEAD
-<!-- ALL-CONTRIBUTORS-LIST:START - Do not remove or modify this section -->
-<!-- prettier-ignore-start -->
-<!-- markdownlint-disable -->
-=======
 ## Contributors ✨
 
 Thanks goes to these wonderful people ([emoji key](https://allcontributors.org/docs/en/emoji-key)):
@@ -24,15 +19,10 @@
     </tr>
   </tbody>
 </table>
->>>>>>> e6e415c3
 
 <!-- markdownlint-restore -->
 <!-- prettier-ignore-end -->
 
-<<<<<<< HEAD
-<!-- ALL-CONTRIBUTORS-LIST:END -->
-=======
 <!-- ALL-CONTRIBUTORS-LIST:END -->
 
-This project follows the [all-contributors](https://github.com/all-contributors/all-contributors) specification. Contributions of any kind welcome!
->>>>>>> e6e415c3
+This project follows the [all-contributors](https://github.com/all-contributors/all-contributors) specification. Contributions of any kind welcome!